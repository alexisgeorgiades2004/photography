<!DOCTYPE html>
<html lang="en">
<head>
    <meta charset="UTF-8">
    <meta name="viewport" content="width=device-width, initial-scale=1.0">
    <title>Alexis Georgiades - Photography Portfolio</title>
    <style>
        * {
            margin: 0;
            padding: 0;
            box-sizing: border-box;
        }
        
        body {
            font-family: 'Helvetica Neue', Arial, sans-serif;
            line-height: 1.6;
            color: #333;
            background: #000;
        }
        
        header {
            background: #000;
            color: white;
            padding: 3rem 2rem;
            text-align: center;
            border-bottom: 1px solid #333;
        }
        
        header h1 {
            font-size: 3rem;
            font-weight: 300;
            letter-spacing: 2px;
            margin-bottom: 0.5rem;
        }
        
        header p {
            font-size: 1.1rem;
            font-weight: 300;
            opacity: 0.8;
            letter-spacing: 1px;
        }
        
        nav {
            background: #111;
            padding: 1.5rem;
            position: sticky;
            top: 0;
            z-index: 100;
            border-bottom: 1px solid #333;
        }
        
        nav ul {
            list-style: none;
            display: flex;
            justify-content: center;
            gap: 3rem;
            flex-wrap: wrap;
        }
        
        nav a {
            color: #fff;
            text-decoration: none;
            font-weight: 300;
            font-size: 1rem;
            letter-spacing: 1px;
            transition: opacity 0.3s;
        }
        
        nav a:hover {
            opacity: 0.6;
        }
        
        section {
            max-width: 1400px;
            margin: 0 auto;
            padding: 4rem 2rem;
        }
        
        h2 {
            font-size: 2.5rem;
            margin-bottom: 3rem;
            color: #fff;
            text-align: center;
            font-weight: 300;
            letter-spacing: 2px;
        }
        
        h3 {
            font-size: 1.8rem;
            margin: 3rem 0 2rem 0;
            color: #fff;
            font-weight: 300;
            letter-spacing: 1px;
            padding-bottom: 0.5rem;
            border-bottom: 1px solid #333;
        }
        
        .about-content {
            max-width: 700px;
            margin: 0 auto;
            text-align: center;
            font-size: 1.1rem;
            color: #ccc;
            line-height: 1.8;
        }
        
        .gallery-categories {
            display: grid;
            grid-template-columns: repeat(auto-fit, minmax(300px, 1fr));
            gap: 2rem;
            margin-bottom: 4rem;
        }
        
        .category-card {
            background: #111;
            border: 1px solid #333;
            padding: 2rem;
            text-align: center;
            cursor: pointer;
            transition: transform 0.3s, border-color 0.3s;
        }
        
        .category-card:hover {
            transform: translateY(-5px);
            border-color: #666;
        }
        
        .category-card h3 {
            margin: 0;
            padding: 0;
            border: none;
            font-size: 1.5rem;
            color: #fff;
        }
        
        .category-card p {
            color: #888;
            margin-top: 0.5rem;
            font-size: 0.9rem;
        }
        
        .photo-grid {
            column-count: 3;
            column-gap: 1.5rem;
            margin-top: 2rem;
        }
        
        .photo-item {
            position: relative;
            overflow: hidden;
            background: #1a1a1a;
            cursor: pointer;
            margin-bottom: 1.5rem;
            break-inside: avoid;
            display: inline-block;
            width: 100%;
        }
        
        .photo-item img {
            width: 100%;
            height: 100%;
            object-fit: cover;
            transition: transform 0.3s;
        }
        
        .photo-item:hover img {
            transform: scale(1.1);
        }
        
        .placeholder-img {
            width: 100%;
            height: 100%;
            display: flex;
            align-items: center;
            justify-content: center;
            background: linear-gradient(135deg, #1a1a1a 0%, #2a2a2a 100%);
            color: #666;
            font-size: 3rem;
        }
        
        .contact-content {
            max-width: 600px;
            margin: 0 auto;
            text-align: center;
            color: #ccc;
        }
        
        .contact-info {
            margin: 2rem 0;
            font-size: 1.1rem;
        }
        
        .contact-info p {
            margin: 1rem 0;
        }
        
        .contact-info a {
            color: #fff;
            text-decoration: none;
            border-bottom: 1px solid #666;
            transition: border-color 0.3s;
        }
        
        .contact-info a:hover {
            border-color: #fff;
        }
        
        .contact-links {
            display: flex;
            justify-content: center;
            gap: 2rem;
            margin-top: 3rem;
            flex-wrap: wrap;
        }
        
        .contact-links a {
            color: #fff;
            text-decoration: none;
            font-size: 1.1rem;
            padding: 1rem 2rem;
            border: 1px solid #fff;
            transition: background 0.3s, color 0.3s;
        }
        
        .contact-links a:hover {
            background: #fff;
            color: #000;
        }
        
        footer {
            background: #000;
            color: #666;
            text-align: center;
            padding: 2rem;
            border-top: 1px solid #333;
            font-size: 0.9rem;
        }
        
        @media (max-width: 768px) {
            header h1 {
                font-size: 2rem;
            }
            
            h2 {
                font-size: 1.8rem;
            }
            
            nav ul {
                gap: 1.5rem;
            }
            
            .gallery-categories {
                grid-template-columns: 1fr;
            }
            
            .photo-grid {
                column-count: 1;
            }
        }
        
        @media (min-width: 769px) and (max-width: 1024px) {
            .photo-grid {
                column-count: 2;
            }
        }
    </style>
</head>
<body>
    <header>
        <h1>ALEXIS GEORGIADES</h1>
        <p>Photography</p>
    </header>
    
    <nav>
        <ul>
            <li><a href="#about">About</a></li>
            <li><a href="#gallery">Gallery</a></li>
            <li><a href="#contact">Contact</a></li>
        </ul>
    </nav>
    
    <section id="about">
        <h2>About</h2>
        <div class="about-content">
            <p>Welcome to my photography portfolio. I'm a photographer passionate about capturing the beauty of nature, urban landscapes, and cultural experiences around the world.</p>
            <p style="margin-top: 1rem;">From the vibrant greens of natural landscapes to the warm autumn tones of fall, and the timeless beauty of Mediterranean destinations, my work tells stories through light, composition, and perspective.</p>
            <p style="margin-top: 1rem;">Each photograph is a moment frozen in time, inviting you to see the world through my lens.</p>
        </div>
    </section>
    
    <section id="gallery">
        <h2>Gallery</h2>
        <div class="gallery-categories">
            <a href="#nature-greenery" style="text-decoration: none;">
                <div class="category-card">
                    <h3>Nature & Greenery</h3>
                    <p>Explore lush landscapes and natural beauty</p>
                </div>
            </a>
            <a href="#pumpkin-fall" style="text-decoration: none;">
                <div class="category-card">
                    <h3>Pumpkin & Fall</h3>
                    <p>Autumn colors and seasonal moments</p>
                </div>
            </a>
            <a href="#cyprus" style="text-decoration: none;">
                <div class="category-card">
                    <h3>Cyprus</h3>
                    <p>Mediterranean island paradise</p>
                </div>
            </a>
            <a href="#athens" style="text-decoration: none;">
                <div class="category-card">
                    <h3>Athens</h3>
                    <p>Ancient history meets modern life</p>
                </div>
            </a>
        </div>
        
        <div id="nature-greenery">
            <h3>Nature & Greenery</h3>
            <div class="photo-grid">
                <div class="photo-item">
<<<<<<< HEAD
                    <img src="101725-DiscoveryPark/20251017_231444490_iOS.jpg" alt="Discovery Park sunset">
=======
                    <img src="09052025-OmasHouse/20250905_022603000_iOS.jpg" alt="Cyprus scene">
>>>>>>> 264bc4d1
                </div>
                <div class="photo-item">
                    <img src="101725-DiscoveryPark/20251017_232724000_iOS.jpg" alt="Discovery Park trail">
                </div>
                <div class="photo-item">
                    <img src="101725-DiscoveryPark/20251017_233409490_iOS.jpg" alt="Discovery Park view">
                </div>
                <div class="photo-item">
                    <img src="101725-DiscoveryPark/20251017_234119000_iOS.jpg" alt="Discovery Park landscape">
                </div>
                <div class="photo-item">
                    <img src="101725-DiscoveryPark/bro_more_algae.jpg" alt="Algae closeup">
                </div>
                <div class="photo-item">
                    <img src="101725-DiscoveryPark/broken bench saturated.jpg" alt="Broken bench">
                </div>
                <div class="photo-item">
                    <img src="101725-DiscoveryPark/broken bench.jpg" alt="Bench in nature">
                </div>
                <div class="photo-item">
                    <img src="101725-DiscoveryPark/corner tree.jpg" alt="Corner tree">
                </div>
                <div class="photo-item">
                    <img src="101725-DiscoveryPark/curved land pic.jpg" alt="Curved landscape">
                </div>
                <div class="photo-item">
                    <img src="101725-DiscoveryPark/dark_algae_zoomed_in.jpg" alt="Dark algae detail">
                </div>
                <div class="photo-item">
                    <img src="101725-DiscoveryPark/dark_algae.jpg" alt="Dark algae">
                </div>
                <div class="photo-item">
                    <img src="101725-DiscoveryPark/open_path.jpg" alt="Open path">
                </div>
                <div class="photo-item">
                    <img src="101725-DiscoveryPark/redgreenleaf.jpg" alt="Red and green leaf">
                </div>
                <div class="photo-item">
                    <img src="101725-DiscoveryPark/sand cliff saturated.jpg" alt="Sand cliff saturated">
                </div>
                <div class="photo-item">
                    <img src="101725-DiscoveryPark/sand cliff.jpg" alt="Sand cliff">
                </div>
                <div class="photo-item">
                    <img src="101725-DiscoveryPark/sunset.jpg" alt="Sunset">
                </div>
                <div class="photo-item">
                    <img src="101725-DiscoveryPark/tall trees.jpg" alt="Tall trees">
                </div>
                <div class="photo-item">
                    <img src="101725-DiscoveryPark/tree.jpg" alt="Tree">
                </div>
                <div class="photo-item">
                    <img src="101725-DiscoveryPark/water_hill.jpg" alt="Water and hill">
                </div>
            </div>
        </div>
        
        <div id="pumpkin-fall">
            <h3>Pumpkin & Fall</h3>
            <div class="photo-grid">
                <div class="photo-item">
                    <div class="placeholder-img">🎃</div>
                </div>
                <div class="photo-item">
                    <div class="placeholder-img">🍂</div>
                </div>
                <div class="photo-item">
                    <div class="placeholder-img">🍁</div>
                </div>
                <div class="photo-item">
                    <div class="placeholder-img">🌰</div>
                </div>
                <div class="photo-item">
                    <div class="placeholder-img">🍂</div>
                </div>
                <div class="photo-item">
                    <div class="placeholder-img">🎃</div>
                </div>
            </div>
        </div>
        
        <div id="cyprus">
            <h3>Cyprus</h3>
            <div class="photo-grid">
                <div class="photo-item">
                    <div class="placeholder-img">🏖️</div>
                </div>
                <div class="photo-item">
                    <div class="placeholder-img">🌊</div>
                </div>
                <div class="photo-item">
                    <div class="placeholder-img">⛱️</div>
                </div>
                <div class="photo-item">
                    <div class="placeholder-img">🌴</div>
                </div>
                <div class="photo-item">
                    <div class="placeholder-img">🏛️</div>
                </div>
                <div class="photo-item">
                    <div class="placeholder-img">⛵</div>
                </div>
            </div>
        </div>
        
        <div id="athens">
            <h3>Athens</h3>
            <div class="photo-grid">
                <div class="photo-item">
                    <div class="placeholder-img">🏛️</div>
                </div>
                <div class="photo-item">
                    <div class="placeholder-img">🏺</div>
                </div>
                <div class="photo-item">
                    <div class="placeholder-img">🏛️</div>
                </div>
                <div class="photo-item">
                    <div class="placeholder-img">🏙️</div>
                </div>
                <div class="photo-item">
                    <div class="placeholder-img">⛪</div>
                </div>
                <div class="photo-item">
                    <div class="placeholder-img">🌆</div>
                </div>
            </div>
        </div>
        
        <!-- TO ADD MORE CATEGORIES: Copy this template below -->
        <!--
        <div id="new-category-name">
            <h3>New Category Name</h3>
            <div class="photo-grid">
                <div class="photo-item">
                    <div class="placeholder-img">📷</div>
                </div>
                <div class="photo-item">
                    <div class="placeholder-img">📷</div>
                </div>
                <div class="photo-item">
                    <div class="placeholder-img">📷</div>
                </div>
            </div>
        </div>
        
        And add this to the gallery-categories section above:
        <a href="#new-category-name" style="text-decoration: none;">
            <div class="category-card">
                <h3>New Category Name</h3>
                <p>Description of the category</p>
            </div>
        </a>
        -->
        
    </section>
    
    <section id="contact">
        <h2>Contact</h2>
        <div class="contact-content">
            <p>Interested in prints, licensing, or collaboration? I'd love to hear from you.</p>
            <div class="contact-info">
                <p><strong>Email:</strong> <a href="mailto:your.email@example.com">your.email@example.com</a></p>
                <p><strong>Based in:</strong> Seattle, Washington</p>
            </div>
            <div class="contact-links">
                <a href="mailto:your.email@example.com">Email Me</a>
                <a href="https://instagram.com/yourusername" target="_blank">Instagram</a>
                <a href="https://github.com/alexisgeorgiades2004" target="_blank">GitHub</a>
            </div>
        </div>
    </section>
    
    <footer>
        <p>&copy; 2025 Alexis Georgiades. All rights reserved.</p>
    </footer>
    
    <script>
        // Smooth scrolling for navigation
        document.querySelectorAll('a[href^="#"]').forEach(anchor => {
            anchor.addEventListener('click', function (e) {
                e.preventDefault();
                const target = document.querySelector(this.getAttribute('href'));
                if (target) {
                    target.scrollIntoView({
                        behavior: 'smooth',
                        block: 'start'
                    });
                }
            });
        });
    </script>
</body>
</html><|MERGE_RESOLUTION|>--- conflicted
+++ resolved
@@ -321,11 +321,7 @@
             <h3>Nature & Greenery</h3>
             <div class="photo-grid">
                 <div class="photo-item">
-<<<<<<< HEAD
                     <img src="101725-DiscoveryPark/20251017_231444490_iOS.jpg" alt="Discovery Park sunset">
-=======
-                    <img src="09052025-OmasHouse/20250905_022603000_iOS.jpg" alt="Cyprus scene">
->>>>>>> 264bc4d1
                 </div>
                 <div class="photo-item">
                     <img src="101725-DiscoveryPark/20251017_232724000_iOS.jpg" alt="Discovery Park trail">
@@ -387,9 +383,6 @@
         <div id="pumpkin-fall">
             <h3>Pumpkin & Fall</h3>
             <div class="photo-grid">
-                <div class="photo-item">
-                    <div class="placeholder-img">🎃</div>
-                </div>
                 <div class="photo-item">
                     <div class="placeholder-img">🍂</div>
                 </div>
